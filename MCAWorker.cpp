#include "llvm/ADT/ArrayRef.h"
#include "llvm/ADT/SmallVector.h"
#include "llvm/MC/MCAsmInfo.h"
#include "llvm/MC/MCContext.h"
#include "llvm/MC/MCInst.h"
#include "llvm/MC/MCInstPrinter.h"
#include "llvm/MC/MCInstrInfo.h"
#include "llvm/MC/MCSubtargetInfo.h"
#include "llvm/MCA/Context.h"
#include "llvm/MCA/InstrBuilder.h"
#include "llvm/MCA/Instruction.h"
#include "llvm/MCA/Pipeline.h"
#include "llvm/MCA/Stages/EntryStage.h"
#include "llvm/MCA/Stages/InstructionTables.h"
#include "llvm/MCA/Support.h"
#include "llvm/Support/CommandLine.h"
#include "llvm/Support/Debug.h"
#include "llvm/Support/Error.h"
#include "llvm/Support/FileSystem.h"
#include "llvm/Support/Format.h"
#include "llvm/Support/Timer.h"
#include "llvm/Support/ToolOutputFile.h"
#include "llvm/Support/raw_ostream.h"
#include "llvm/Support/WithColor.h"
#include <string>
#include <system_error>

#include "MCAWorker.h"
#include "MCAViews/SummaryView.h"
#include "PipelinePrinter.h"

using namespace llvm;
using namespace mcad;

#define DEBUG_TYPE "llvm-mcad"

static cl::opt<bool>
  PrintJson("print-json", cl::desc("Export MCA analysis in JSON format"),
            cl::init(false));

static cl::opt<bool>
  TraceMCI("dump-trace-mc-inst", cl::desc("Dump collected MCInst in the trace"),
           cl::init(false));
static cl::opt<std::string>
  MCITraceFile("trace-mc-inst-output",
               cl::desc("Output to file for `-dump-trace-mc-inst`"
                        ". Print them to stdout otherwise"),
               cl::init("-"));

static cl::opt<bool>
  PreserveCallInst("use-call-inst",
                   cl::desc("Include call instruction in MCA"),
                   cl::init(false));

#define DEFAULT_MAX_NUM_PROCESSED 1000U
static cl::opt<unsigned>
  MaxNumProcessedInst("mca-max-chunk-size",
                      cl::desc("Max number of instructions processed at a time"),
                      cl::init(DEFAULT_MAX_NUM_PROCESSED));
#ifndef NDEBUG
static cl::opt<bool>
  DumpSourceMgrStats("dump-mca-sourcemgr-stats",
                     cl::Hidden, cl::init(false));
#endif

static cl::opt<unsigned>
  NumMCAIterations("mca-iteration",
                   cl::desc("Number of MCA simulation iteration"),
                   cl::init(1U));

static cl::opt<std::string>
  CacheConfigFile("cache-sim-config",
                  cl::desc("Path to config file for cache simulation"),
                  cl::Hidden);

void BrokerFacade::setBroker(std::unique_ptr<Broker> &&B) {
  Worker.TheBroker = std::move(B);
}

const Target &BrokerFacade::getTarget() const {
  return Worker.TheTarget;
}

MCContext &BrokerFacade::getCtx() const {
  return Worker.Ctx;
}

const MCAsmInfo &BrokerFacade::getAsmInfo() const {
  return Worker.MAI;
}

const MCInstrInfo &BrokerFacade::getInstrInfo() const {
  return Worker.MCII;
}

const MCSubtargetInfo &BrokerFacade::getSTI() const {
  return Worker.STI;
}

SourceMgr &BrokerFacade::getSourceMgr() const {
  return Worker.SM;
}

MCAWorker::MCAWorker(const Target &T,
                     const MCSubtargetInfo &TheSTI,
                     mca::Context &MCA,
                     const mca::PipelineOptions &PO,
                     mca::InstrBuilder &IB,
                     ToolOutputFile &OF,
                     MCContext &C,
                     const MCAsmInfo &AI,
                     const MCInstrInfo &II,
                     MCInstPrinter &IP,
                     mca::MetadataRegistry &MDR,
                     llvm::SourceMgr &SM)
  : TheTarget(T), STI(TheSTI),
    MCAIB(IB), Ctx(C), MAI(AI), MCII(II), MIP(IP), MDR(MDR),
<<<<<<< HEAD
    TheMCA(MCA), MCAPO(PO), MCAOF(OF), SM(SM),
=======
    TheMCA(MCA), MCAPO(PO), MCAOF(OF), CB(nullptr),
>>>>>>> df6eee94
    NumTraceMIs(0U), GetTraceMISize([this]{ return NumTraceMIs; }),
    GetRecycledInst([this](const mca::InstrDesc &Desc) -> mca::Instruction* {
                      if (RecycledInsts.count(&Desc)) {
                        auto &Insts = RecycledInsts[&Desc];
                        if (Insts.size()) {
                          mca::Instruction *I = *Insts.begin();
                          Insts.erase(Insts.cbegin());
                          return I;
                        }
                      }
                      return nullptr;
                    }),
    AddRecycledInst([this](mca::Instruction *I) {
                      const mca::InstrDesc &D = I->getDesc();
                      RecycledInsts[&D].insert(I);
                    }),
    Timers("MCAWorker", "Time consumption in each MCA stages") {
  MCAIB.setInstRecycleCallback(GetRecycledInst);
  SrcMgr.setOnInstFreedCallback(AddRecycledInst);

  resetPipeline();
}


void MCAWorker::resetPipeline() {
  RecycledInsts.clear();
  NumTraceMIs = 0U;

  MCAIB.clear();
  SrcMgr.clear();

  if(CB) { delete CB; CB = nullptr; }
  CB = new mca::CustomBehaviour(STI, SrcMgr, MCII);
  MCAPipeline = std::move(TheMCA.createDefaultPipeline(MCAPO, SrcMgr, *CB));
  assert(MCAPipeline);

  MCAPipelinePrinter
    = std::make_unique<mca::PipelinePrinter>(*MCAPipeline);
  const MCSchedModel &SM = STI.getSchedModel();
  MCAPipelinePrinter->addView(
    std::make_unique<mca::SummaryView>(SM, GetTraceMISize, 0U,
                                       &MDR,
                                       &MCAOF.os()));
}

Error MCAWorker::run() {
  if (!TheBroker) {
    return llvm::createStringError(std::errc::invalid_argument,
                                   "No Broker is set");
  }

  raw_ostream *TraceOS = nullptr;
  std::unique_ptr<ToolOutputFile> TraceTOF;
  if (TraceMCI) {
    std::error_code EC;
    TraceTOF
      = std::make_unique<ToolOutputFile>(MCITraceFile, EC, sys::fs::OF_Text);
    if (EC) {
      errs() << "Failed to open trace file: " << EC.message() << "\n";
    } else {
      TraceOS = &TraceTOF->os();
    }

    // Call ToolOutputFile::keep as early as possible s.t. if anything goes
    // wrong later we still have the trace file.
    if (TraceTOF)
      TraceTOF->keep();
  }

  SmallVector<const MCInst*, DEFAULT_MAX_NUM_PROCESSED>
    TraceBuffer(MaxNumProcessedInst);

  bool UseRegion = TheBroker->hasFeature<Broker::Feature_Region>();
  size_t RegionIdx = 0U;

  DenseMap<unsigned, unsigned> MDIndexMap;

  // The end of instruction streams in all regions
  bool EndOfStream = false;
  while (true) {
    bool Continue = true;
    Broker::RegionDescriptor RD(/*IsEnd=*/false);
    while (Continue) {
      int Len = 0;
      if (UseRegion) {
         std::tie(Len, RD) = TheBroker->fetchRegion(TraceBuffer);
      } else
         Len = TheBroker->fetch(TraceBuffer);

      if (Len < 0 || RD) {
        SrcMgr.endOfStream();
        Continue = false;
        if (Len < 0) {
          Len = 0;
          EndOfStream = true;
        }
      }

      ArrayRef<const MCInst*> TraceBufferSlice(TraceBuffer);
      TraceBufferSlice = TraceBufferSlice.take_front(Len);

      static Timer TheTimer("MCAInstrBuild", "MCA Build Instruction", Timers);
      {
        TimeRegion TR(TheTimer);

        // Convert MCInst to mca::Instruction
        for (unsigned i = 0U, S = TraceBufferSlice.size();
             i < S; ++i) {
          const MCInst &MCI = *TraceBufferSlice[i];
          ++NumTraceMIs;
          const auto &MCID = MCII.get(MCI.getOpcode());
          // Always ignore return instruction since it's
          // not really meaningful
          if (MCID.isReturn()) continue;
          if (!PreserveCallInst)
            if (MCID.isCall())
              continue;

          if (TraceOS) {
            MIP.printInst(&MCI, 0, "", STI, *TraceOS);
            (*TraceOS) << "\n";
          }

          mca::Instruction *RecycledInst = nullptr;
          Expected<std::unique_ptr<mca::Instruction>> InstOrErr
            = MCAIB.createInstruction(MCI);
          if (!InstOrErr) {
            if (auto RemainingE = handleErrors(
                     InstOrErr.takeError(),
                     [&](const mca::RecycledInstErr &RC) {
                       RecycledInst = RC.getInst();
                     })) {
#if 0
              llvm::logAllUnhandledErrors(std::move(RemainingE),
                                          WithColor::error());
              MIP.printInst(&MCI, 0, "", STI,
                            WithColor::note() << "Current MCInst: ");
              errs() << "\n";
#endif
              // FIXME: Ideally we should print out the error in this
              // stage before carrying on, just like the commented code above.
              // But we are seeing tremendous number of errors caused by the
              // lack of MCSched info for 'hint X' instructions in AArch64.
              // And these error messages will actually overflow our python
              // harness used in the experiments :-P Thus we're temporarily
              // disabling the error message here.
              llvm::consumeError(std::move(RemainingE));
              continue;
            }
          }
          if (RecycledInst) {
            SrcMgr.addRecycledInst(RecycledInst);
          } else {
            auto &NewInst = InstOrErr.get();
            SrcMgr.addInst(std::move(NewInst));
          }
        }
      }

      if (NumTraceMIs) {
        if (auto E = runPipeline()) {
          delete CB;
          CB = nullptr;
          return E;
        }
      }
    }
    if (UseRegion) {
      if (!RD.Description.empty())
        printMCA(RD.Description);
      else
        printMCA(std::string("Region [") +
                 std::to_string(RegionIdx++) +
                 std::string(1, ']'));
    } else
      printMCA();

    if (EndOfStream)
      break;
    if (UseRegion) {
      resetPipeline();
      if (TraceOS) {
        (*TraceOS) << MAI.getCommentString()
                   << " === End Of Region ===\n";
      }
    }
  }

  delete CB;
  CB = nullptr;

  return ErrorSuccess();
}

Error MCAWorker::runPipeline() {
  assert(MCAPipeline);
  static Timer TheTimer("RunMCAPipeline", "MCA Pipeline", Timers);
  TimeRegion TR(TheTimer);

  Expected<unsigned> Cycles = MCAPipeline->run();
  if (!Cycles) {
    if (!Cycles.errorIsA<mca::InstStreamPause>()) {
      return Cycles.takeError();
    } else {
      // Consume the error
      handleAllErrors(std::move(Cycles.takeError()),
                      [](const mca::InstStreamPause &PE) {});
    }
  }

  return ErrorSuccess();
}

void MCAWorker::printMCA(StringRef RegionDescription) {
  if (!NumTraceMIs) return;

  raw_ostream &OS = MCAOF.os();
  // Print region description text if feasible
  if (!RegionDescription.empty())
    OS << "\n=== Printing report for "
       << RegionDescription << " ===\n";

  MCAPipelinePrinter->printReport(OS);
}

MCAWorker::~MCAWorker() {
#ifndef NDEBUG
  if (DumpSourceMgrStats)
    SrcMgr.printStatistic(
      dbgs() << "==== IncrementalSourceMgr Stats ====\n");
#endif
}<|MERGE_RESOLUTION|>--- conflicted
+++ resolved
@@ -115,11 +115,7 @@
                      llvm::SourceMgr &SM)
   : TheTarget(T), STI(TheSTI),
     MCAIB(IB), Ctx(C), MAI(AI), MCII(II), MIP(IP), MDR(MDR),
-<<<<<<< HEAD
-    TheMCA(MCA), MCAPO(PO), MCAOF(OF), SM(SM),
-=======
-    TheMCA(MCA), MCAPO(PO), MCAOF(OF), CB(nullptr),
->>>>>>> df6eee94
+    TheMCA(MCA), MCAPO(PO), MCAOF(OF), SM(SM), CB(nullptr),
     NumTraceMIs(0U), GetTraceMISize([this]{ return NumTraceMIs; }),
     GetRecycledInst([this](const mca::InstrDesc &Desc) -> mca::Instruction* {
                       if (RecycledInsts.count(&Desc)) {
