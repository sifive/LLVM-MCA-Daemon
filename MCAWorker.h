--- conflicted
+++ resolved
@@ -55,12 +55,10 @@
   // SummaryView will only take reference of it.
   std::function<size_t(void)> GetTraceMISize;
 
-<<<<<<< HEAD
   llvm::SourceMgr &SM;
-=======
 
   mca::CustomBehaviour *CB;
->>>>>>> df6eee94
+
   mca::IncrementalSourceMgr SrcMgr;
 
   std::unordered_map<const mca::InstrDesc*,
